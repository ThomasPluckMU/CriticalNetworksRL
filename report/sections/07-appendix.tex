--- conflicted
+++ resolved
@@ -1,5 +1,3 @@
-<<<<<<< HEAD
-=======
 \section{Derivation of the Criticality Regularizer}
 
 In this appendix, we provide a rigorous derivation of our proposed regularization term that promotes criticality in neural networks. Our approach drives networks to the edge of chaos through both explicit Jacobian constraints and implicit scale-free dynamics.
@@ -36,5 +34,4 @@
 &= \dfrac{2 \sigma'(z_i)\nabla^2 \sigma(z_i)}{\sqrt{N}}\left(\dfrac1N-\dfrac{1}{\sqrt{N}\|J\|_F}\right)
 \end{align}
 
-With the derivation complete, we can note a few things about this quantity...
->>>>>>> 9ff6d3df
+With the derivation complete, we can note a few things about this quantity...